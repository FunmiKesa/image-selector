"""
Dash app for grouping images and choosing the best per-group images. You also choose whether to delete any images in
that group.

Images can be loaded from a directory by clicking on the 'Select images' box and navigating to the correct folder. You
need only click on one image, then 'Open'. (Alternatively, drag and drop an image from the folder of interest into the
box.) Due to a technicality, you must select the correct directory from the dropdown menu, then click 'Load directory'.
This will load all valid image files from that directory (but not subdirectories). Images that fit into the left-hand
grid will be displayed immediately, but ALL images will be loaded in the background. In addition, the images will be
backed up to a subfolder in IMAGE_BACKUP_PATH (as raw data) and to directly into /tmp/ (for serving). Images are ordered
by the time they were taken.

Note: it is assumed that your images are stored under ~/Pictures (aka $HOME/Pictures for Unix-based systems).

Note: it is NOT recommended to host this app over the web -- only use it locally! The Dash framework (rightly) protects
      clients from being able to observe the server's folder structure, which makes this second step necessary. This
      program has very strong priveleges over the server's system, so only use it locally!

The left-hand side is a re-sizable grid of images: choose the size from the dropdown menu. You can zoom in on any image
(shown in the right-hand panel), by clicking on it, or by using the directional keys to navigate the blue square to it.

Each grid cell (td element) will have exactly one class name in {'grouped-off', 'grouped-on'}. There can be multiple cells
with grouped-on and it currently draws a red square around it. Together, the cells with a red border represent a group
of images. Those with the 'grouped-off' will (often) have no border, with one exception (i.e. having 'focus' - see below).
A cell can have 'grouped-on' or 'grouped-off' but not both. You make an image part of the group by clicking on it (It
must be on the image itself.) You can remove an image from a group by double clicking on it.

Additionally, one cell can have the special 'focus' class (currently blue border). This applies to one cell -
another cell will lose this when it is superceded. This class is achieved by clicking on a cell (that doesn't already
have it) or by moving the current highlighted cell around with the directional buttons / keys.

Note: there is a known bug when no cell has the focus and the user tries to 'complete the group' (causes error message
      but does not crash the program.)

Once you've chosen the images in the group, you should begin to label those images with whether you want to keep them
or not. Navigate to the image (directional keys or by clicking), then choose the 'Keep' or 'Delete' button to mark with
an additional thicker green or red border (respectively). For ease, you can also use the '=' or 's' key for keeping /
saving; and backspace or 'd' key for deletion.

Once you've marked all the grouped images up for keeping or deleting, check you're happy with the labels, then finalize
your choices by clicking 'Complete group'. There is currently no shortcut key for this operation. You must have marked
all images in the group, or the completion will not go through. If it works, those images will disappear from the grid
and new ones will appear. In the background, several things happen: 1) the meta data are added to a dictionary in memory
(and saved to a json file); 2) the meta data are inserted into the database and 3) most importantly, the images marked
for deletion ARE DELETED from the load folder (but not the backup folder). The main point of this program is to delete
bad duplicated images.

TODO: create an undo button that reverses the complete group operation.

Continue until ALL the images in that directory have been grouped and annotated before selecing and loading a new one.
"""

# TODO: KNOWN BUG: select image directory > Load directory > Resize 4x4 > Click: {(0,1), (0,2), (0,3)} > Resize 5x5 / 3x3
#                   > Click Backspace / +

# TODO: KNOWN BUG: when there are images without timestamps, the image ordering is incorrect and can lead to bad data in
#                   the database / image-meta-data. However, this is an unlikely case.


## Imports ##

import os
import json
import argparse

from datetime import date, datetime

import dash
import dash_core_components as dcc
import dash_html_components as html
from dash.dependencies import Input, Output, State
from dash.exceptions import PreventUpdate

import flask

import utils
import config


## Constants ##

# Redefine some global variables
STATIC_IMAGE_ROUTE = config.STATIC_IMAGE_ROUTE
IMAGE_TYPES = config.IMAGE_TYPES
ROWS_MAX = config.ROWS_MAX
COLS_MAX = config.COLS_MAX
N_GRID = config.N_GRID

IMAGE_LIST = config.IMAGE_LIST
IMAGE_BACKUP_PATH = config.IMAGE_BACKUP_PATH
EMPTY_IMAGE = config.EMPTY_IMAGE


# Temporary location for serving files
TMP_DIR = '/tmp'

# Where to save metadata and backup images
META_DATA_FNAME = f'image_selector_session_{str(date.today())}_{int(datetime.timestamp(datetime.now()))}.json'
os.makedirs(IMAGE_BACKUP_PATH, exist_ok=True)
os.makedirs(os.path.join(IMAGE_BACKUP_PATH, '_session_data'), exist_ok=True)
META_DATA_FPATH = os.path.join(IMAGE_BACKUP_PATH, '_session_data', META_DATA_FNAME)

# Database details
DATABASE_NAME = 'deduplicate'
DATABASE_URI = f'postgresql:///{DATABASE_NAME}'
DATABASE_TABLE = 'duplicates'


# These define the inputs and outputs to callback function activate_deactivate_cells
ALL_TD_ID_OUTPUTS = [Output(f'grid-td-{i}-{j}', 'className') for i in range(ROWS_MAX) for j in range(COLS_MAX)]
ALL_BUTTONS_IDS = [Input(f'grid-button-{i}-{j}', 'n_clicks') for i in range(ROWS_MAX) for j in range(COLS_MAX)]
ALL_TD_ID_STATES = [State(f'grid-td-{i}-{j}', 'className') for i in range(ROWS_MAX) for j in range(COLS_MAX)]


## Main ##

# Copy default images to the TMP_DIR so they're available when the program starts
for fname in sorted(os.listdir(config.IMAGE_DIR)):
    static_image_path = utils.copy_image(fname, config.IMAGE_DIR, TMP_DIR, IMAGE_TYPES)


## Layout ##

app = dash.Dash(__name__)

# App's layout
app.layout = html.Div(
    children=[
        html.Div(id='hidden-div', style={'display': 'none'}),
        html.H2("Image Selector"),
        dcc.Upload(
                id='upload-image',
                children=html.Div([
                    'Drag and Drop or ',
                    html.A('Select Images')
                ]),
                style={
                    'width': '40vw',
                    'height': '60px',
                    'lineHeight': '60px',
                    'borderWidth': '1px',
                    'borderStyle': 'dashed',
                    'borderRadius': '5px',
                    'textAlign': 'center',
                },
                multiple=True
        ),
        dcc.Dropdown(
            id='choose-image-path',
            options=[{'label': config.IMAGE_DIR, 'value': 0}],
            value=0,
            style={'width': '40vw',}
        ),
        html.Tr([
            html.Td([
                html.Button(
                    id='confirm-load-directory',
                    children='Load directory',
                    style={'width': '10vw', }
                ),
            ]),
            html.Td([
                html.Button(
                    id='complete-group',
                    children='Complete group',
                    style={'width': '10vw', }
                )
            ]),
        ]),
        dcc.Dropdown(
            id='choose-grid-size',
            options=[{'label': f'{k+1} x {k+1}', 'value': k+1} for k in range(ROWS_MAX) if k > 0],
            value=2,
            style={'width': '10vw'}
        ),
        html.Div([
            html.Button(id='move-left', children='Move left'),
            html.Button(id='move-right', children='Move right'),
            html.Button(id='move-up', children='Move up'),
            html.Button(id='move-down', children='Move down'),
        ], style={'display': 'none'}),
        html.Div([
            html.Button(id='keep-button', children='Keep'),
            html.Button(id='delete-button', children='Delete'),
        ], style={'display': 'none'}),
        html.Div([
            html.Table([
                html.Tr([
                    html.Td(
                        id='responsive-image-grid',
                        children=utils.create_image_grid(2, 2, IMAGE_LIST, EMPTY_IMAGE),
                        style={'width': '50vw', 'height': 'auto', 'border-style': 'solid',}
                        ),
                    html.Td([
                        html.Div(
                            id='zoomed-image',
                            children=IMAGE_LIST[0],
                            style={'width': '50%', 'display': 'block', 'margin-left': 'auto', 'margin-right': 'auto'}
                        )
                    ], style={'width': '50vw', 'height': 'auto', 'border-style': 'solid',}),
                ]),
            ]),
        ]),
        html.Div(id='image-container', children=html.Tr(IMAGE_LIST), style={'display': 'none'}),
        # The underlying mask is a dict, where each entry contains data about a particular unique file directory where
        # images are stored. For each directory, there are three keys - 'position', 'keep' and 'filename' - where each
        # is a list of lists of (int / bool / str) representing image groups, in time order. This data structure can be
        # handled by the Store component (as it's serializable).
        dcc.Store(id='image-meta-data', data={'__ignore': {'position': [], 'keep': [], 'filename': []}}, storage_type='session'),
        # For storing the image path WHEN THE confirm-load-directory IS CLICKED (the label in choose-image-path may
        # change without their being a new upload, so we need to record this value)
        dcc.Store(id='loaded-image-path', data=['__ignore'], storage_type='session'),
    ]
)


## Callbacks ##

@app.callback(
    [Output('choose-image-path', 'options'), Output('choose-image-path', 'value')],
    [Input('upload-image', 'contents')],
    [State('upload-image', 'filename')]
)
def update_image_path_selector(contents_list, filenames_list):
    if contents_list is not None:
        for fname in filenames_list:
            options_list = utils.parse_image_upload(fname, IMAGE_TYPES)
            if len(options_list) > 0:
                return (options_list, 0)
            else:
                continue

    raise PreventUpdate


@app.callback(
    [
     Output('image-container', 'children'),
     Output('loaded-image-path', 'data'),
    ],
    [Input('confirm-load-directory', 'n_clicks')],
    [
     State('choose-image-path', 'value'),
     State('choose-image-path', 'options'),
    ]
)
def load_images(n, dropdown_value, dropdown_opts):
    """
    This callback triggers when "Load directory" (id: 'confirm-load-directory') is pressed. It causes three actions:
        1) The image is copied to TMP_DIR, from where is can be served
        2) If in use, it is also copied to a subfolder of IMAGE_BACKUP_PATH, for data storage
        3) The image is loaded into memory in the image-container Store

    These operations are only applied to image-like files (not videos), as defined by the extensions in IMAGE_TYPES

    Note: It fails to load if it finds that the backup folder already exists, as this implies the folder was worked before
    """

    # Prevent the update if 'confirm-load-directory' Button has never been clicked before
    context = dash.callback_context
    if context.triggered[0]['prop_id'] == 'confirm-load-directory.n_clicks':
        if context.triggered[0]['value'] is None:
            raise PreventUpdate

    opts = {d['value']: d['label'] for d in dropdown_opts}
    image_dir = opts[dropdown_value]

    image_list = []
    image_date = []
    try:

        # Need to copy to a corresponding subfolder in the IMAGE_BACKUP_PATH, which is backup_path
        backup_path, relative_path = utils.get_backup_path(image_dir, IMAGE_BACKUP_PATH)

        # Do not allow recopy, as it implies this folder has been worked before (may cause integrity errors)
        if image_dir != config.IMAGE_DIR and backup_path.rstrip('/') != IMAGE_BACKUP_PATH and not program_args.demo:
            os.makedirs(backup_path, exist_ok=False)

        for fname in sorted(os.listdir(image_dir)):

            # Copy the image to various location, but only if it is an image!

            # Copy to the TMP_DIR from where the image can be served
            static_image_path = utils.copy_image(fname, image_dir, TMP_DIR, IMAGE_TYPES)
            if static_image_path is not None:
                img_datetime = utils.get_image_taken_date(image_dir, fname)
                image_date.append(img_datetime)
                image_list.append(html.Img(src=static_image_path, style=config.IMG_STYLE))

            # Copy image to appropriate subdirectory in IMAGE_BACKUP_PATH
            if not program_args.demo:
                _ = utils.copy_image(fname, image_dir, os.path.join(IMAGE_BACKUP_PATH, relative_path), IMAGE_TYPES)

        # Sort the image list by date, earliest to latest
        imgs_dates = list(zip(image_list, image_date))
        imgs_dates_sorted = sorted(imgs_dates, key=lambda x: x[1])
        image_list = [img for img, date in imgs_dates_sorted]

        # Pad the image container with empty images if necessary
        while len(image_list) < ROWS_MAX*COLS_MAX:
            image_list.append(EMPTY_IMAGE)

    except FileNotFoundError:
        return html.Tr([]), ['__ignore']

    except FileExistsError:
        print(f'This folder has been worked on previously: {image_dir}')
        raise

    # Return a 2-tuple: 0) is a wrapped list of Imgs; 1) is a single-entry list containing the loaded path
    return html.Tr(image_list), [image_dir]


@app.callback(
    Output('image-meta-data', 'data'),
    [Input('complete-group', 'n_clicks')],
    [
     State('choose-grid-size', 'value'),
     State('choose-grid-size', 'value'),
     State('image-container', 'children'),
     State('image-meta-data', 'data'),
     State('loaded-image-path', 'data'),
    ] + ALL_TD_ID_STATES
)
def complete_image_group(n_group, n_rows, n_cols, image_list, image_data, image_path, *args):
    """
    Updates the image_mask by appending relevant info to it. This happens when either 'Complete group' button is clicked
    or the visible grid size is updated. We also delete the unwanted files when a valid completion is made (although
    those files are backed up in the IMAGE_BACKUP_PATH) and send the meta data to the specified database: see
    DATABASE_NAME and DATABASE_TABLE.

    Args:
        n_group = int, number of times the complete-group button is clicked (Input)
        n_rows = int, current number of rows in the grid (Input: indicates resizing)
        n_cols = int, current number of columns in the grid (Input: indicates resizing)
        image_list = dict, containing a list of Img objects under ['props']['children']
        image_data = dict, with keys 'position' (for visible grid locations) and 'keep' (whether to keep / remove the image) (State)
                     Note: each keys contains a list, of lists of ints, a sequence of data about each completed image group
        image_path = str, the filepath where the images in image-container were loaded from
        *args = positional arguments are States (given by the grid-Tds for knowing the class names)

    Returns:
        updated version of the image mask (if any new group was legitimately completed)
    """

    # Unpack the image_list if necessary
    if type(image_list) is dict:
        image_list = image_list['props']['children']

    # Unpack the single-element list
    image_path = image_path[0]
    if image_path not in image_data:
        image_data[image_path] = {'position': [], 'keep': [], 'filename': []}

    # The image_list (from image-container) contains ALL images in this directory, whereas as the list positions below
    # will refer to the reduced masked list. In order to obtain consistent filenames, we need to apply the previous version
    # of the mask to the image_list (version prior to this completion).
    all_img_filenames = [el['props']['src'].split('/')[-1] for el in image_list]
    prev_mask = utils.create_flat_mask(image_data[image_path]['position'], len(all_img_filenames))
    assert len(all_img_filenames) == len(prev_mask), "Mask should correspond 1-to-1 with filenames in image-container"
    unmasked_img_filenames = [fname for i, fname in enumerate(all_img_filenames) if not prev_mask[i]]

    # Extract the image group and their meta data (filename and keep / delete)
    # Note: Need to adjust for the disconnect between the visible grid size (n_rows * n_cols) and the virtual grid size
    #       (ROWS_MAX * COLS_MAX)
    grouped_cell_positions = []
    grouped_cell_keeps = []
    grouped_filenames = []
    grouped_date_taken = []
    delete_filenames = []
    for i in range(n_rows):
        for j in range(n_cols):
            # Get the class list (str) for this cell
            my_class = args[j + i*COLS_MAX]
            # Position on the visible grid (mapped to list index)
            list_pos = j + i*n_rows
            # As the number of unmasked images shrinks (when the user completes a group, those images disappear), the
            # list position will eventually run out of the valid indices. As there's no valid metadata in this region
            # we skip over it
            if list_pos >= len(unmasked_img_filenames):
                continue
            image_filename = unmasked_img_filenames[list_pos]

            # Check if selected to be in the group, add position if on
            if 'grouped-on' in my_class:
                grouped_cell_positions.append(list_pos)
                grouped_filenames.append(image_filename)
                grouped_date_taken.append(utils.get_image_taken_date(image_path, image_filename, default_date=None))

            # Check for keep / delete status
            # Note: important not to append if keep/delete status not yet specified
            if 'keep' in my_class:
                grouped_cell_keeps.append(True)
            elif 'delete' in my_class:
                grouped_cell_keeps.append(False)
                delete_filenames.append(image_filename)
            else:
                pass

    # Check 1: some data has been collected since last click (no point appending empty lists)
    # Check 2: list lengths match, i.e. for each cell in the group, the keep / delete status has been declared
    # If either check fails, do nothing
    # TODO: flag something (warning?) to user if list lengths do not match
    # TODO: if check 2 fails, it currently junks the data - possible to hold onto it?
    if len(grouped_cell_positions) > 0 and len(grouped_cell_positions) == len(grouped_cell_keeps):
        image_data[image_path]['position'].append(grouped_cell_positions)
        image_data[image_path]['keep'].append(grouped_cell_keeps)
        image_data[image_path]['filename'].append(grouped_filenames)

        if not program_args.demo:
            # Save all meta data in JSON format on disk
            with open(META_DATA_FPATH, 'w') as j:
                json.dump(image_data, j)

<<<<<<< HEAD
        # Save data for the new group in the specified database
        utils.send_to_database(
                DATABASE_URI,
                DATABASE_TABLE,
                image_path,
                grouped_filenames,
                grouped_cell_keeps,
                grouped_date_taken,
        )
=======
            # Save data for the new group in the specified database
            utils.send_to_database(DATABASE_URI, DATABASE_TABLE, image_path, grouped_filenames, grouped_cell_keeps)
>>>>>>> dcb864b0

            # Delete the discarded images (can be restored manually from IMAGE_BACKUP_PATH)
            for fname in delete_filenames:
                os.remove(os.path.join(image_path, fname))

    return image_data


@app.callback(
    Output('responsive-image-grid', 'children'),
    [Input('choose-grid-size', 'value'),
     Input('choose-grid-size', 'value'),
     Input('image-container', 'children'),
     Input('image-meta-data', 'data'),
    ],
    [State('loaded-image-path', 'data'),]
)
def create_reactive_image_grid(n_row, n_col, image_list, image_data, image_path):

    # Unpack the image_list if necessary
    if type(image_list) is dict:
        image_list = image_list['props']['children']

    # Unpack the single-element list
    image_path = image_path[0]
    if image_path not in image_data:
        image_data[image_path] = {'position': [], 'keep': [], 'filename': []}

    # Reduce the image_list by removing the masked images (so they can no longer appear in the image grid / image zoom)
    flat_mask = utils.create_flat_mask(image_data[image_path]['position'], len(image_list))
    image_list = [img for i, img in enumerate(image_list) if not flat_mask[i]]

    return utils.create_image_grid(n_row, n_col, image_list, EMPTY_IMAGE)


@app.callback(
    ALL_TD_ID_OUTPUTS + [Output('zoomed-image', 'children')],
    [
         Input('choose-grid-size', 'value'),
         Input('choose-grid-size', 'value'),
         Input('move-left', 'n_clicks'),
         Input('move-right', 'n_clicks'),
         Input('move-up', 'n_clicks'),
         Input('move-down', 'n_clicks'),
         Input('keep-button', 'n_clicks'),
         Input('delete-button', 'n_clicks'),
         Input('image-container', 'children'),
         Input('image-meta-data', 'data'),
         Input('loaded-image-path', 'data'),
    ] + ALL_BUTTONS_IDS,
    ALL_TD_ID_STATES
)
def activate_deactivate_cells(n_rows, n_cols, n_left, n_right, n_up, n_down, n_keep, n_delete, image_list, image_data, image_path, *args):
    """
    Global callback function for toggling classes. There are three toggle modes:
        1) Pressing a grid cell will toggle its state
        2) Pressing a directional button will force the "last-clicked" focus (only) to shift in the direction stated
        3) Resizing the grid will cause the top-left only to be in last-click focus
        4) Mark a cell as keep or delete (must already have "grouped-on" class)

    Note: some of these operations respond to key presses (e.g. directional buttons), which click hidden buttons.

    Args:
        n_rows = int, current number of rows in the grid (indicates resizing)
        n_cols = int, current number of columns in the grid (indicates resizing)
        n_left = int, number of clicks on the 'move-left' button (indicates shifting)
        n_right = int, number of clicks on the 'move-right' button (indicates shifting)
        n_up = int, number of clicks on the 'move-up' button (indicates shifting)
        n_down = int, number of clicks on the 'move-down' button (indicates shifting)
        n_keep = int, number of clicks on the 'keep-button' button
        n_delete = int, number of clicks on the 'delete-button' button
        image_list = dict, containing a list of Img objects under ['props']['children']
        image_data = dict, of dict of lists of ints, a sequence of metadata about completed image groups
        image_path = str, the filepath where the images in image-container were loaded from

        *args = positional arguments split into two equal halves (i.e. of length 2 x N_GRID):
            0) args[:N_GRID] are Inputs (activated by the grid-Buttons)
            1) args[N_GRID:] are States (indicating state of the grid-Tds)
            Both are in row-major order (for i in rows: for j in cols: ... )

    Returns: a list of new classNames for all the grid cells (plus one extra element for the Image that was last clicked)

    Note: args split into two halves:
        args[:N_GRID] are Inputs (Buttons)
        args[N_GRID:] are States (Tds)
    """

    # Unpack the image list / mask
    if image_list:
        image_list = image_list['props']['children']

    # Unpack the single-element list
    image_path = image_path[0]
    if image_path not in image_data:
        image_data[image_path] = {'position': [], 'keep': [], 'filename': []}

    # Reduce the image_list by removing the masked images (so they can no longer appear in the image grid / image zoom)
    flat_mask = utils.create_flat_mask(image_data[image_path]['position'], len(image_list))
    image_list = [img for i, img in enumerate(image_list) if not flat_mask[i]]

    # Find the button that triggered this callback (if any)
    context = dash.callback_context
    if not context.triggered:
        class_names = ['grouped-off focus' if i+j == 0 else 'grouped-off' for i in range(ROWS_MAX) for j in range(COLS_MAX)]
        zoomed_img = image_list[0]
        return class_names + [zoomed_img]
    else:
        button_id = context.triggered[0]['prop_id'].split('.')[0]


    # Reset the grid
    # Note: image-container is not really a button, but fired when confirm-load-directory is pressed (we need the list
    #       inside image-container in order to populate the grid)
    if button_id in ['choose-grid-size', 'image-container', 'image-meta-data', 'loaded-image-path']:
        return utils.resize_grid_pressed(image_list)

    # Toggle the state of this button (as it was pressed)
    elif 'grid-button-' in button_id:
        return utils.image_cell_pressed(button_id, n_cols, image_list, *args)

    # Harder case: move focus in a particular direction
    elif 'move-' in button_id:
        return utils.direction_key_pressed(button_id, n_rows, n_cols, image_list, *args)

    elif button_id in ['keep-button', 'delete-button']:
        return utils.keep_delete_pressed(button_id, n_rows, n_cols, image_list, *args)

    else:
        raise ValueError('Unrecognized button ID: %s' % str(button_id))


@app.server.route('{}<image_path>'.format(STATIC_IMAGE_ROUTE))
def serve_image(image_path):
    """
    Allows an image to be served from the given image_path
    """
    image_name = '{}'.format(image_path)
    # For more secure deployment, see: https://github.com/plotly/dash/issues/71#issuecomment-313222343
    #if image_name not in list_of_images:
    #    raise Exception('"{}" is excluded from the allowed static files'.format(image_path))
    return flask.send_from_directory(TMP_DIR, image_name)


if __name__ == '__main__':
    parser = argparse.ArgumentParser(
        description='Dash app for grouping images and choosing the best per-group images. ' +\
                    'You also choose whether to delete any images in that group.'
    )
    parser.add_argument('--demo', action='store_true', default=False,
                        help='for demonstration purposes only - do not perform any file or database operations'
                        )

    global program_args
    program_args = parser.parse_args()

    app.run_server(debug=True)<|MERGE_RESOLUTION|>--- conflicted
+++ resolved
@@ -412,20 +412,15 @@
             with open(META_DATA_FPATH, 'w') as j:
                 json.dump(image_data, j)
 
-<<<<<<< HEAD
-        # Save data for the new group in the specified database
-        utils.send_to_database(
-                DATABASE_URI,
-                DATABASE_TABLE,
-                image_path,
-                grouped_filenames,
-                grouped_cell_keeps,
-                grouped_date_taken,
-        )
-=======
             # Save data for the new group in the specified database
-            utils.send_to_database(DATABASE_URI, DATABASE_TABLE, image_path, grouped_filenames, grouped_cell_keeps)
->>>>>>> dcb864b0
+            utils.send_to_database(
+                    DATABASE_URI,
+                    DATABASE_TABLE,
+                    image_path,
+                    grouped_filenames,
+                    grouped_cell_keeps,
+                    grouped_date_taken,
+            )
 
             # Delete the discarded images (can be restored manually from IMAGE_BACKUP_PATH)
             for fname in delete_filenames:
