"""
Dash app for grouping images and choosing the best per-group images.

The left-hand side is a re-sizable grid of images. You can zoom in on any image (shown in the right-hand panel), by
clicking on it, or by using the directional keys to move the blue square around.

Each grid cell (td element) will have at least one class name in {'grouped-off', 'grouped-on'}. You can have multiple cells
with grouped-on and it currently draws a red square around it. This will eventually represent the grouping. Those with
the 'grouped-off' will (often) have no border, with one exception. A cell can have 'grouped-on' or 'grouped-off' but not both.

Additionally, one cell can have the special 'focus' class (currently blue border). This applies to one cell -
another cell will lose this when it is superceded. This class is achieved by clicking on a cell (that doesn't already
have it) or by moving the current highlighted cell around with the directional buttons / keys.

Note: the way this is coded means that the class ordering is always as follows: 'grouped-o[n|ff][ focus]'.
        This is not ideal and maybe fixed in the future so that the order does not matter.

Note: assumes that images originate from ~/Pictures directory
"""

# TODO: KNOWN BUG: select image directory > Load directory > Resize 4x4 > Click: {(0,1), (0,2), (0,3)} > Resize 5x5 / 3x3
#                   > Click Backspace / +


## Imports ##

import os
import json

from datetime import date, datetime

import dash
import dash_core_components as dcc
import dash_html_components as html
from dash.dependencies import Input, Output, State

import flask

import utils
import config


## Constants ##

# Redefine some global variables
STATIC_IMAGE_ROUTE = config.STATIC_IMAGE_ROUTE
IMAGE_TYPES = config.IMAGE_TYPES
ROWS_MAX = config.ROWS_MAX
COLS_MAX = config.COLS_MAX
N_GRID = config.N_GRID

IMAGE_LIST = config.IMAGE_LIST
EMPTY_IMAGE = config.EMPTY_IMAGE


# Temporary location for serving files
TMP_DIR = '/tmp'

# Where to save metadata and backup images
META_DATA_FNAME = f'image_selector_session_{str(date.today())}_{int(datetime.timestamp(datetime.now()))}.json'
IMAGE_BACKUP_PATH = os.path.join(os.path.expanduser('~'), 'Pictures', '_deduplicate_backup')
os.makedirs(IMAGE_BACKUP_PATH, exist_ok=True)
os.makedirs(os.path.join(IMAGE_BACKUP_PATH, '_session_data'), exist_ok=True)
META_DATA_FPATH = os.path.join(IMAGE_BACKUP_PATH, '_session_data', META_DATA_FNAME)

# Database details
DATABASE_NAME = 'deduplicate'
DATABASE_URI = f'postgresql:///{DATABASE_NAME}'
DATABASE_TABLE = 'duplicates'

# Default text for the image path dropdown menu
UNSELECTED_PATH_TEXT = 'NO PATH SELECTED'


# These define the inputs and outputs to callback function activate_deactivate_cells
ALL_TD_ID_OUTPUTS = [Output(f'grid-td-{i}-{j}', 'className') for i in range(ROWS_MAX) for j in range(COLS_MAX)]
ALL_BUTTONS_IDS = [Input(f'grid-button-{i}-{j}', 'n_clicks') for i in range(ROWS_MAX) for j in range(COLS_MAX)]
ALL_TD_ID_STATES = [State(f'grid-td-{i}-{j}', 'className') for i in range(ROWS_MAX) for j in range(COLS_MAX)]


## Main ##

# Copy default images to the TMP_DIR so they're available when the program starts
for fname in sorted(os.listdir(config.IMAGE_DIR)):
    static_image_path = utils.copy_image(fname, config.IMAGE_DIR, TMP_DIR, IMAGE_TYPES)


## Layout ##

app = dash.Dash(__name__)

# App's layout
app.layout = html.Div(
    children=[
        html.Div(id='hidden-div', style={'display': 'none'}),
        html.H2("Image Selector"),
        dcc.Upload(
                id='upload-image',
                children=html.Div([
                    'Drag and Drop or ',
                    html.A('Select Images')
                ]),
                style={
                    'width': '40vw',
                    'height': '60px',
                    'lineHeight': '60px',
                    'borderWidth': '1px',
                    'borderStyle': 'dashed',
                    'borderRadius': '5px',
                    'textAlign': 'center',
                },
                multiple=True
        ),
        dcc.Dropdown(
            id='choose-image-path',
            options=[{'label': UNSELECTED_PATH_TEXT, 'value': 0}],
            value=0,
            style={'width': '40vw',}
        ),
        html.Tr([
            html.Td([
                html.Button(
                    id='confirm-load-directory',
                    children='Load directory',
                    style={'width': '10vw', }
                ),
            ]),
            html.Td([
                html.Button(
                    id='complete-group',
                    children='Complete group',
                    style={'width': '10vw', }
                )
            ]),
        ]),
        dcc.Dropdown(
            id='choose-grid-size',
            options=[{'label': f'{k+1} x {k+1}', 'value': k+1} for k in range(ROWS_MAX) if k > 0],
            value=2,
            style={'width': '10vw'}
        ),
        html.Div([
            html.Button(id='move-left', children='Move left'),
            html.Button(id='move-right', children='Move right'),
            html.Button(id='move-up', children='Move up'),
            html.Button(id='move-down', children='Move down'),
        ], style={'display': 'none'}),
        html.Div([
            html.Button(id='keep-button', children='Keep'),
            html.Button(id='delete-button', children='Delete'),
        ], style={'display': 'none'}),
        html.Div([
            html.Table([
                html.Tr([
                    html.Td(
                        id='responsive-image-grid',
                        children=utils.create_image_grid(2, 2, IMAGE_LIST, EMPTY_IMAGE),
                        style={'width': '50vw', 'height': 'auto', 'border-style': 'solid',}
                        ),
                    html.Td([
                        html.Div(
                            id='zoomed-image',
                            children=IMAGE_LIST[0],
                            style={'width': '50%', 'display': 'block', 'margin-left': 'auto', 'margin-right': 'auto'}
                        )
                    ], style={'width': '50vw', 'height': 'auto', 'border-style': 'solid',}),
                ]),
            ]),
        ]),
        html.Div(id='image-container', children=html.Tr(IMAGE_LIST), style={'display': 'none'}),
        # The underlying mask is a dict, where each entry contains data about a particular unique file directory where
        # images are stored. For each directory, there are two keys - 'position' and 'keep' - where each is a list of
        # lists of ints (representing image groups, in time order). This data structure can be handled by the Store
        # component (as it's serializable).
        dcc.Store(id='image-meta-data', data={'__ignore': {'position': [], 'keep': [], 'filename': []}}, storage_type='session'),
        # For storing the image path WHEN THE confirm-load-directory IS CLICKED (the label in choose-image-path may
        # change without their being a new upload, so we need to record this value)
        dcc.Store(id='loaded-image-path', data=['__ignore'], storage_type='session'),
    ]
)


## Callbacks ##

@app.callback(
    [Output('choose-image-path', 'options'), Output('choose-image-path', 'value')],
    [Input('upload-image', 'contents')],
    [State('upload-image', 'filename')]
)
def update_image_path_selector(contents_list, filenames_list):
    if contents_list is not None:
        for fname in filenames_list:
            options_list = utils.parse_image_upload(fname, IMAGE_TYPES)
            if len(options_list) > 0:
                return (options_list, 0)
            else:
                continue

    return ([{'label': UNSELECTED_PATH_TEXT, 'value': 0}], 0)


<<<<<<< HEAD
=======
def parse_image_upload(filename):
    """
    Given an image filename, create a list of options for the 'options' for the Dropdown that chooses
    which path the image should be loaded from.
    """
    is_image = False
    for img_type in IMAGE_TYPES:
        if img_type in filename:
            is_image = True
            break

    if is_image:
        path_options = find_image_dir_on_system(filename)
        if len(path_options) > 0:
            return [{'label': path, 'value': i} for i, path in enumerate(path_options[::-1])]
        else:
            return []
    else:
        return []


def find_image_dir_on_system(img_fname):
    """
    Find the location(s) of the given filename on the file system.

    Returns: list of filepaths (excluding filename) where the file can be found.
    """
    path_options = subprocess.check_output(['find', os.path.expanduser('~'), '-name', img_fname]).decode()
    path_options = ['/'.join(f.split('/')[:-1]) for f in path_options.split('\n') if len(f) > 0]
    return path_options


def get_backup_path(original_image_dir, intended_backup_root):
    """
    Calculate the location where all the images will be backed up to.

    Args:
        original_image_dir = str, filepath of where the original images are stored (no filename)
        intended_backup_root = str, the filepath to the root folder where all image files will be backed up to

    Returns:
        backup_path = str, full filepath the specific location (within intended_backup_root) these images will be
                           copied to (no filename)
        relative_path = str, the relative filepath under intended_backup_root where the images will be backed up to
                             (no filename)
    """

    relative_path, _ = remove_common_beginning(original_image_dir, IMAGE_BACKUP_PATH)
    backup_path = os.path.join(IMAGE_BACKUP_PATH, relative_path)

    return backup_path, relative_path


>>>>>>> 9b060ce6
@app.callback(
    [
     Output('image-container', 'children'),
     Output('loaded-image-path', 'data'),
    ],
    [Input('confirm-load-directory', 'n_clicks')],
    [
     State('choose-image-path', 'value'),
     State('choose-image-path', 'options'),
    ]
)
def load_images(n, dropdown_value, dropdown_opts):
    """
    This callback triggers when "Load directory" (id: 'confirm-load-directory') is pressed. It causes three actions:
        1) The image is copied to TMP_DIR, from where is can be served
        2) If in use, it is also copied to a subfolder of IMAGE_BACKUP_PATH, for data storage
        3) The image is loaded into memory in the image-container Store

    These operations are only applied to image-like files (not videos), as defined by the extensions in IMAGE_TYPES

    Note: It fails to load if it finds that the backup folder already exists, as this implies the folder was worked before
    """

    opts = {d['value']: d['label'] for d in dropdown_opts}
    image_dir = opts[dropdown_value]

    image_list = []
    try:

<<<<<<< HEAD
        # Needed copy to a corresponding subfolder in the IMAGE_BACKUP_PATH
        rel_path, _ = utils.remove_common_beginning(image_dir, IMAGE_BACKUP_PATH)
        backup_path = os.path.join(IMAGE_BACKUP_PATH, rel_path)
=======
        # Need to copy to a corresponding subfolder in the IMAGE_BACKUP_PATH, which is backup_path
        backup_path, relative_path = get_backup_path(image_dir, IMAGE_BACKUP_PATH)

>>>>>>> 9b060ce6
        # Do not allow recopy, as it implies this folder has been worked before (may cause integrity errors)
        if UNSELECTED_PATH_TEXT not in image_dir and backup_path.rstrip('/') != IMAGE_BACKUP_PATH:
            os.makedirs(backup_path, exist_ok=False)

        for fname in sorted(os.listdir(image_dir)):

            # Copy the image to various location, but only if it is an image!

            # Copy to the TMP_DIR from where the image can be served
            static_image_path = utils.copy_image(fname, image_dir, TMP_DIR, IMAGE_TYPES)
            if static_image_path is not None:
                image_list.append(html.Img(src=static_image_path, style=config.IMG_STYLE))

            # Copy image to appropriate subdirectory in IMAGE_BACKUP_PATH
<<<<<<< HEAD
            _ = utils.copy_image(fname, image_dir, os.path.join(IMAGE_BACKUP_PATH, rel_path), IMAGE_TYPES)
=======
            _ = copy_image(fname, image_dir, os.path.join(IMAGE_BACKUP_PATH, relative_path))
>>>>>>> 9b060ce6

        # Pad the image container with empty images if necessary
        while len(image_list) < ROWS_MAX*COLS_MAX:
            image_list.append(EMPTY_IMAGE)

    except FileNotFoundError:
        return html.Tr([]), ['__ignore']

    except FileExistsError:
        print(f'This folder has been worked on previously: {image_dir}')
        raise

    # Return a 2-tuple: 0) is a wrapped list of Imgs; 1) is a single-entry list containing the loaded path
    return html.Tr(image_list), [image_dir]


@app.callback(
    Output('image-meta-data', 'data'),
    [Input('complete-group', 'n_clicks')],
    [
     State('choose-grid-size', 'value'),
     State('choose-grid-size', 'value'),
     State('image-container', 'children'),
     State('image-meta-data', 'data'),
     State('loaded-image-path', 'data'),
    ] + ALL_TD_ID_STATES
)
def complete_image_group(n_group, n_rows, n_cols, image_list, image_data, image_path, *args):
    """
    Updates the image_mask by appending relevant info to it. This happens when either 'Complete group' button is clicked
    or the visible grid size is updated. We also delete the unwanted files when a valid completion is made (although
    those files are backed up in the IMAGE_BACKUP_PATH) and send the meta data to the specified database: see
    DATABASE_NAME and DATABASE_TABLE.

    Args:
        n_group = int, number of times the complete-group button is clicked (Input)
        n_rows = int, current number of rows in the grid (Input: indicates resizing)
        n_cols = int, current number of columns in the grid (Input: indicates resizing)
        image_list = dict, containing a list of Img objects under ['props']['children']
        image_data = dict, with keys 'position' (for visible grid locations) and 'keep' (whether to keep / remove the image) (State)
                     Note: each keys contains a list, of lists of ints, a sequence of data about each completed image group
        image_path = str, the filepath where the images in image-container were loaded from
        *args = positional arguments are States (given by the grid-Tds for knowing the class names)

    Returns:
        updated version of the image mask (if any new group was legitimately completed)
    """

    # Unpack the image_list if necessary
    if type(image_list) is dict:
        image_list = image_list['props']['children']

    # Unpack the single-element list
    image_path = image_path[0]
    if image_path not in image_data:
        image_data[image_path] = {'position': [], 'keep': [], 'filename': []}

    # The image_list (from image-container) contains ALL images in this directory, whereas as the list positions below
    # will refer to the reduced masked list. In order to obtain consistent filenames, we need to apply the previous version
    # of the mask to the image_list (version prior to this completion).
    all_img_filenames = [el['props']['src'].split('/')[-1] for el in image_list]
    prev_mask = utils.create_flat_mask(image_data[image_path]['position'], len(all_img_filenames))
    assert len(all_img_filenames) == len(prev_mask), "Mask should correspond 1-to-1 with filenames in image-container"
    unmasked_img_filenames = [fname for i, fname in enumerate(all_img_filenames) if not prev_mask[i]]

    # Extract the image group and their meta data (filename and keep / delete)
    # Note: Need to adjust for the disconnect between the visible grid size (n_rows * n_cols) and the virtual grid size
    #       (ROWS_MAX * COLS_MAX)
    grouped_cell_positions = []
    grouped_cell_keeps = []
    grouped_filenames = []
    delete_filenames = []
    for i in range(n_rows):
        for j in range(n_cols):
            # Get the class list (str) for this cell
            my_class = args[j + i*COLS_MAX]
            # Position on the visible grid (mapped to list index)
            list_pos = j + i*n_rows
            # As the number of unmasked images shrinks (when the user completes a group, those images disappear), the
            # list position will eventually run out of the valid indices. As there's no valid metadata in this region
            # we skip over it
            if list_pos >= len(unmasked_img_filenames):
                continue
            image_filename = unmasked_img_filenames[list_pos]

            # Check if selected to be in the group, add position if on
            if 'grouped-on' in my_class:
                grouped_cell_positions.append(list_pos)
                grouped_filenames.append(image_filename)

            # Check for keep / delete status
            # Note: important not to append if keep/delete status not yet specified
            if 'keep' in my_class:
                grouped_cell_keeps.append(True)
            elif 'delete' in my_class:
                grouped_cell_keeps.append(False)
                delete_filenames.append(image_filename)
            else:
                pass

    # Check 1: some data has been collected since last click (no point appending empty lists)
    # Check 2: list lengths match, i.e. for each cell in the group, the keep / delete status has been declared
    # If either check fails, do nothing
    # TODO: flag something (warning?) to user if list lengths do not match
    # TODO: if check 2 fails, it currently junks the data - possible to hold onto it?
    if len(grouped_cell_positions) > 0 and len(grouped_cell_positions) == len(grouped_cell_keeps):
        image_data[image_path]['position'].append(grouped_cell_positions)
        image_data[image_path]['keep'].append(grouped_cell_keeps)
        image_data[image_path]['filename'].append(grouped_filenames)

        # Save all meta data in JSON format on disk
        with open(META_DATA_FPATH, 'w') as j:
            json.dump(image_data, j)

        # Save data for the new group in the specified database
        utils.send_to_database(DATABASE_URI, DATABASE_TABLE, image_path, grouped_filenames, grouped_cell_keeps)

        # Delete the discarded images (can be restored manually from IMAGE_BACKUP_PATH)
        for fname in delete_filenames:
            os.remove(os.path.join(image_path, fname))

    return image_data


<<<<<<< HEAD
=======
def create_flat_mask(image_mask, len_image_container):
    """
    Unpack the image mask into a flat list which states which images from the image container should be masked (as they
    have already been completed by the user).

    Note: each element (list) in the image mask represents a group of images. The int values in that group state the grid
          positions (0..n_rows*n_cols) of those images at the time they were grouped, not taking into account previously
          grouped images. Hence, the image mask must unpacked in order, from left (past) to right (present), in order to
          calculate the true mask on the image container.

    Args:
        image_mask = list, of lists of ints, a sequence of visible grid positions that have been completed (grouped)
                     Note: this is stored in the 'position' key in the image-meta-data
        len_image_container = int, length of the image container (all images) for the current working directory

    Returns:
        list, of bool, stating which images should not be shown if they would otherwise be shown in the visible grid


    >>> create_flat_mask([[0, 1], [0, 1, 2]], 9)
    [True, True, True, True, True, False, False, False, False]

    >>> create_flat_mask([[7, 8], [0, 1, 3, 4]], 10)
    [True, True, False, True, True, False, False, True, True, False]

    >>> create_flat_mask([[0, 1], [1, 2, 3], [1]], 10)
    [True, True, False, True, True, True, True, False, False, False]
    """

    true_mask = [False]*len_image_container
    for group in image_mask:
        available_count = -1
        for i, b in enumerate(true_mask):
            if not b:
                available_count += 1
                if available_count in group:
                    true_mask[i] = True # mask it

    return true_mask


def send_to_database(database_uri, database_table, image_path, filename_list, keep_list):
    """
    Send data pertaining to a completed group of images to the database.

    Args:
        database_uri = str, of the form accepted by sqlalchemy to create a database connection
        database_table = str, name of the database table
        image_path = str, the image path where the images are now stored (typically a subfolder of IMAGE_BACKUP_PATH)
        filename_list = list, of str, image filenames within the group
        keep_list = list, of bool, whether to keep those images or not

    Returns: None

    Raises: if filename_list and keep_list do not have the same length.
    """

    N = len(keep_list)
    assert N == len(filename_list)

    engine = create_engine(database_uri)
    cnxn = engine.connect()

    # The group's ID is made unique by using the timestamp (up to milliseconds)
    modified_time = datetime.now()
    group_id = int(datetime.timestamp(modified_time)*10)

    # Calculate the path where the image is backed up to (i.e. raw data)
    img_backup_path, _ = get_backup_path(image_path, IMAGE_BACKUP_PATH)

    df_to_send = pd.DataFrame({
        'group_id': [group_id] * N,
        'filename': filename_list,
        'directory_name': [img_backup_path] * N,
        'keep': keep_list,
        'modified_time': [modified_time] * N,
    })

    df_to_send.to_sql(database_table, cnxn, if_exists='append', index=False)
    cnxn.close()


>>>>>>> 9b060ce6
@app.callback(
    Output('responsive-image-grid', 'children'),
    [Input('choose-grid-size', 'value'),
     Input('choose-grid-size', 'value'),
     Input('image-container', 'children'),
     Input('image-meta-data', 'data'),
    ],
    [State('loaded-image-path', 'data'),]
)
def create_reactive_image_grid(n_row, n_col, image_list, image_data, image_path):

    # Unpack the image_list if necessary
    if type(image_list) is dict:
        image_list = image_list['props']['children']

    # Unpack the single-element list
    image_path = image_path[0]
    if image_path not in image_data:
        image_data[image_path] = {'position': [], 'keep': [], 'filename': []}

    # Reduce the image_list by removing the masked images (so they can no longer appear in the image grid / image zoom)
    flat_mask = utils.create_flat_mask(image_data[image_path]['position'], len(image_list))
    image_list = [img for i, img in enumerate(image_list) if not flat_mask[i]]

    return utils.create_image_grid(n_row, n_col, image_list, EMPTY_IMAGE)


@app.callback(
    ALL_TD_ID_OUTPUTS + [Output('zoomed-image', 'children')],
    [
         Input('choose-grid-size', 'value'),
         Input('choose-grid-size', 'value'),
         Input('move-left', 'n_clicks'),
         Input('move-right', 'n_clicks'),
         Input('move-up', 'n_clicks'),
         Input('move-down', 'n_clicks'),
         Input('keep-button', 'n_clicks'),
         Input('delete-button', 'n_clicks'),
         Input('image-container', 'children'),
         Input('image-meta-data', 'data'),
         Input('loaded-image-path', 'data'),
    ] + ALL_BUTTONS_IDS,
    ALL_TD_ID_STATES
)
def activate_deactivate_cells(n_rows, n_cols, n_left, n_right, n_up, n_down, n_keep, n_delete, image_list, image_data, image_path, *args):
    """
    Global callback function for toggling classes. There are three toggle modes:
        1) Pressing a grid cell will toggle its state
        2) Pressing a directional button will force the "last-clicked" focus (only) to shift in the direction stated
        3) Resizing the grid will cause the top-left only to be in last-click focus
        4) Mark a cell as keep or delete (must already have "grouped-on" class)

    Note: some of these operations respond to key presses (e.g. directional buttons), which click hidden buttons.

    Args:
        n_rows = int, current number of rows in the grid (indicates resizing)
        n_cols = int, current number of columns in the grid (indicates resizing)
        n_left = int, number of clicks on the 'move-left' button (indicates shifting)
        n_right = int, number of clicks on the 'move-right' button (indicates shifting)
        n_up = int, number of clicks on the 'move-up' button (indicates shifting)
        n_down = int, number of clicks on the 'move-down' button (indicates shifting)
        n_keep = int, number of clicks on the 'keep-button' button
        n_delete = int, number of clicks on the 'delete-button' button
        image_list = dict, containing a list of Img objects under ['props']['children']
        image_data = dict, of dict of lists of ints, a sequence of metadata about completed image groups
        image_path = str, the filepath where the images in image-container were loaded from

        *args = positional arguments split into two equal halves (i.e. of length 2 x N_GRID):
            0) args[:N_GRID] are Inputs (activated by the grid-Buttons)
            1) args[N_GRID:] are States (indicating state of the grid-Tds)
            Both are in row-major order (for i in rows: for j in cols: ... )

    Returns: a list of new classNames for all the grid cells (plus one extra element for the Image that was last clicked)

    Note: args split into two halves:
        args[:N_GRID] are Inputs (Buttons)
        args[N_GRID:] are States (Tds)
    """

    # Unpack the image list / mask
    if image_list:
        image_list = image_list['props']['children']

    # Unpack the single-element list
    image_path = image_path[0]
    if image_path not in image_data:
        image_data[image_path] = {'position': [], 'keep': [], 'filename': []}

    # Reduce the image_list by removing the masked images (so they can no longer appear in the image grid / image zoom)
    flat_mask = utils.create_flat_mask(image_data[image_path]['position'], len(image_list))
    image_list = [img for i, img in enumerate(image_list) if not flat_mask[i]]

    # Find the button that triggered this callback (if any)
    context = dash.callback_context
    if not context.triggered:
        class_names = ['grouped-off focus' if i+j == 0 else 'grouped-off' for i in range(ROWS_MAX) for j in range(COLS_MAX)]
        zoomed_img = image_list[0]
        return class_names + [zoomed_img]
    else:
        button_id = context.triggered[0]['prop_id'].split('.')[0]


    # Reset the grid
    # Note: image-container is not really a button, but fired when confirm-load-directory is pressed (we need the list
    #       inside image-container in order to populate the grid)
    if button_id in ['choose-grid-size', 'image-container', 'image-meta-data', 'loaded-image-path']:
        return utils.resize_grid_pressed(image_list)

    # Toggle the state of this button (as it was pressed)
    elif 'grid-button-' in button_id:
        return utils.image_cell_pressed(button_id, n_cols, image_list, *args)

    # Harder case: move focus in a particular direction
    elif 'move-' in button_id:
        return utils.direction_key_pressed(button_id, n_rows, n_cols, image_list, *args)

    elif button_id in ['keep-button', 'delete-button']:
        return utils.keep_delete_pressed(button_id, n_rows, n_cols, image_list, *args)

    else:
        raise ValueError('Unrecognized button ID: %s' % str(button_id))


@app.server.route('{}<image_path>'.format(STATIC_IMAGE_ROUTE))
def serve_image(image_path):
    """
    Allows an image to be served from the given image_path
    """
    image_name = '{}'.format(image_path)
    # For more secure deployment, see: https://github.com/plotly/dash/issues/71#issuecomment-313222343
    #if image_name not in list_of_images:
    #    raise Exception('"{}" is excluded from the allowed static files'.format(image_path))
    return flask.send_from_directory(TMP_DIR, image_name)


if __name__ == '__main__':
    app.run_server(debug=True)<|MERGE_RESOLUTION|>--- conflicted
+++ resolved
@@ -50,6 +50,7 @@
 N_GRID = config.N_GRID
 
 IMAGE_LIST = config.IMAGE_LIST
+IMAGE_BACKUP_PATH = config.IMAGE_BACKUP_PATH
 EMPTY_IMAGE = config.EMPTY_IMAGE
 
 
@@ -58,7 +59,6 @@
 
 # Where to save metadata and backup images
 META_DATA_FNAME = f'image_selector_session_{str(date.today())}_{int(datetime.timestamp(datetime.now()))}.json'
-IMAGE_BACKUP_PATH = os.path.join(os.path.expanduser('~'), 'Pictures', '_deduplicate_backup')
 os.makedirs(IMAGE_BACKUP_PATH, exist_ok=True)
 os.makedirs(os.path.join(IMAGE_BACKUP_PATH, '_session_data'), exist_ok=True)
 META_DATA_FPATH = os.path.join(IMAGE_BACKUP_PATH, '_session_data', META_DATA_FNAME)
@@ -199,62 +199,6 @@
     return ([{'label': UNSELECTED_PATH_TEXT, 'value': 0}], 0)
 
 
-<<<<<<< HEAD
-=======
-def parse_image_upload(filename):
-    """
-    Given an image filename, create a list of options for the 'options' for the Dropdown that chooses
-    which path the image should be loaded from.
-    """
-    is_image = False
-    for img_type in IMAGE_TYPES:
-        if img_type in filename:
-            is_image = True
-            break
-
-    if is_image:
-        path_options = find_image_dir_on_system(filename)
-        if len(path_options) > 0:
-            return [{'label': path, 'value': i} for i, path in enumerate(path_options[::-1])]
-        else:
-            return []
-    else:
-        return []
-
-
-def find_image_dir_on_system(img_fname):
-    """
-    Find the location(s) of the given filename on the file system.
-
-    Returns: list of filepaths (excluding filename) where the file can be found.
-    """
-    path_options = subprocess.check_output(['find', os.path.expanduser('~'), '-name', img_fname]).decode()
-    path_options = ['/'.join(f.split('/')[:-1]) for f in path_options.split('\n') if len(f) > 0]
-    return path_options
-
-
-def get_backup_path(original_image_dir, intended_backup_root):
-    """
-    Calculate the location where all the images will be backed up to.
-
-    Args:
-        original_image_dir = str, filepath of where the original images are stored (no filename)
-        intended_backup_root = str, the filepath to the root folder where all image files will be backed up to
-
-    Returns:
-        backup_path = str, full filepath the specific location (within intended_backup_root) these images will be
-                           copied to (no filename)
-        relative_path = str, the relative filepath under intended_backup_root where the images will be backed up to
-                             (no filename)
-    """
-
-    relative_path, _ = remove_common_beginning(original_image_dir, IMAGE_BACKUP_PATH)
-    backup_path = os.path.join(IMAGE_BACKUP_PATH, relative_path)
-
-    return backup_path, relative_path
-
-
->>>>>>> 9b060ce6
 @app.callback(
     [
      Output('image-container', 'children'),
@@ -284,15 +228,9 @@
     image_list = []
     try:
 
-<<<<<<< HEAD
-        # Needed copy to a corresponding subfolder in the IMAGE_BACKUP_PATH
-        rel_path, _ = utils.remove_common_beginning(image_dir, IMAGE_BACKUP_PATH)
-        backup_path = os.path.join(IMAGE_BACKUP_PATH, rel_path)
-=======
         # Need to copy to a corresponding subfolder in the IMAGE_BACKUP_PATH, which is backup_path
-        backup_path, relative_path = get_backup_path(image_dir, IMAGE_BACKUP_PATH)
-
->>>>>>> 9b060ce6
+        backup_path, relative_path = utils.get_backup_path(image_dir, IMAGE_BACKUP_PATH)
+
         # Do not allow recopy, as it implies this folder has been worked before (may cause integrity errors)
         if UNSELECTED_PATH_TEXT not in image_dir and backup_path.rstrip('/') != IMAGE_BACKUP_PATH:
             os.makedirs(backup_path, exist_ok=False)
@@ -307,11 +245,7 @@
                 image_list.append(html.Img(src=static_image_path, style=config.IMG_STYLE))
 
             # Copy image to appropriate subdirectory in IMAGE_BACKUP_PATH
-<<<<<<< HEAD
-            _ = utils.copy_image(fname, image_dir, os.path.join(IMAGE_BACKUP_PATH, rel_path), IMAGE_TYPES)
-=======
-            _ = copy_image(fname, image_dir, os.path.join(IMAGE_BACKUP_PATH, relative_path))
->>>>>>> 9b060ce6
+            _ = utils.copy_image(fname, image_dir, os.path.join(IMAGE_BACKUP_PATH, relative_path), IMAGE_TYPES)
 
         # Pad the image container with empty images if necessary
         while len(image_list) < ROWS_MAX*COLS_MAX:
@@ -436,91 +370,6 @@
     return image_data
 
 
-<<<<<<< HEAD
-=======
-def create_flat_mask(image_mask, len_image_container):
-    """
-    Unpack the image mask into a flat list which states which images from the image container should be masked (as they
-    have already been completed by the user).
-
-    Note: each element (list) in the image mask represents a group of images. The int values in that group state the grid
-          positions (0..n_rows*n_cols) of those images at the time they were grouped, not taking into account previously
-          grouped images. Hence, the image mask must unpacked in order, from left (past) to right (present), in order to
-          calculate the true mask on the image container.
-
-    Args:
-        image_mask = list, of lists of ints, a sequence of visible grid positions that have been completed (grouped)
-                     Note: this is stored in the 'position' key in the image-meta-data
-        len_image_container = int, length of the image container (all images) for the current working directory
-
-    Returns:
-        list, of bool, stating which images should not be shown if they would otherwise be shown in the visible grid
-
-
-    >>> create_flat_mask([[0, 1], [0, 1, 2]], 9)
-    [True, True, True, True, True, False, False, False, False]
-
-    >>> create_flat_mask([[7, 8], [0, 1, 3, 4]], 10)
-    [True, True, False, True, True, False, False, True, True, False]
-
-    >>> create_flat_mask([[0, 1], [1, 2, 3], [1]], 10)
-    [True, True, False, True, True, True, True, False, False, False]
-    """
-
-    true_mask = [False]*len_image_container
-    for group in image_mask:
-        available_count = -1
-        for i, b in enumerate(true_mask):
-            if not b:
-                available_count += 1
-                if available_count in group:
-                    true_mask[i] = True # mask it
-
-    return true_mask
-
-
-def send_to_database(database_uri, database_table, image_path, filename_list, keep_list):
-    """
-    Send data pertaining to a completed group of images to the database.
-
-    Args:
-        database_uri = str, of the form accepted by sqlalchemy to create a database connection
-        database_table = str, name of the database table
-        image_path = str, the image path where the images are now stored (typically a subfolder of IMAGE_BACKUP_PATH)
-        filename_list = list, of str, image filenames within the group
-        keep_list = list, of bool, whether to keep those images or not
-
-    Returns: None
-
-    Raises: if filename_list and keep_list do not have the same length.
-    """
-
-    N = len(keep_list)
-    assert N == len(filename_list)
-
-    engine = create_engine(database_uri)
-    cnxn = engine.connect()
-
-    # The group's ID is made unique by using the timestamp (up to milliseconds)
-    modified_time = datetime.now()
-    group_id = int(datetime.timestamp(modified_time)*10)
-
-    # Calculate the path where the image is backed up to (i.e. raw data)
-    img_backup_path, _ = get_backup_path(image_path, IMAGE_BACKUP_PATH)
-
-    df_to_send = pd.DataFrame({
-        'group_id': [group_id] * N,
-        'filename': filename_list,
-        'directory_name': [img_backup_path] * N,
-        'keep': keep_list,
-        'modified_time': [modified_time] * N,
-    })
-
-    df_to_send.to_sql(database_table, cnxn, if_exists='append', index=False)
-    cnxn.close()
-
-
->>>>>>> 9b060ce6
 @app.callback(
     Output('responsive-image-grid', 'children'),
     [Input('choose-grid-size', 'value'),
